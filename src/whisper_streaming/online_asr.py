import sys
import numpy as np
import logging

logger = logging.getLogger(__name__)

class HypothesisBuffer:

    def __init__(self, logfile=sys.stderr):
        self.commited_in_buffer = []
        self.buffer = []
        self.new = []

        self.last_commited_time = 0
        self.last_commited_word = None

        self.logfile = logfile

    def insert(self, new, offset):
        # compare self.commited_in_buffer and new. It inserts only the words in new that extend the commited_in_buffer, it means they are roughly behind last_commited_time and new in content
        # the new tail is added to self.new

        new = [(a + offset, b + offset, t) for a, b, t in new]
        self.new = [(a, b, t) for a, b, t in new if a > self.last_commited_time - 0.1]

        if len(self.new) >= 1:
            a, b, t = self.new[0]
            if abs(a - self.last_commited_time) < 1:
                if self.commited_in_buffer:
                    # it's going to search for 1, 2, ..., 5 consecutive words (n-grams) that are identical in commited and new. If they are, they're dropped.
                    cn = len(self.commited_in_buffer)
                    nn = len(self.new)
                    for i in range(1, min(min(cn, nn), 5) + 1):  # 5 is the maximum
                        c = " ".join(
                            [self.commited_in_buffer[-j][2] for j in range(1, i + 1)][
                                ::-1
                            ]
                        )
                        tail = " ".join(self.new[j - 1][2] for j in range(1, i + 1))
                        if c == tail:
                            words = []
                            for j in range(i):
                                words.append(repr(self.new.pop(0)))
                            words_msg = " ".join(words)
                            logger.debug(f"removing last {i} words: {words_msg}")
                            break

    def flush(self):
        # returns commited chunk = the longest common prefix of 2 last inserts.

        commit = []
        while self.new:
            na, nb, nt = self.new[0]

            if len(self.buffer) == 0:
                break

            if nt == self.buffer[0][2]:
                commit.append((na, nb, nt))
                self.last_commited_word = nt
                self.last_commited_time = nb
                self.buffer.pop(0)
                self.new.pop(0)
            else:
                break
        self.buffer = self.new
        self.new = []
        self.commited_in_buffer.extend(commit)
        return commit

    def pop_commited(self, time):
        "Remove (from the beginning) of commited_in_buffer all the words that are finished before `time`"
        while self.commited_in_buffer and self.commited_in_buffer[0][1] <= time:
            self.commited_in_buffer.pop(0)

    def complete(self):
        return self.buffer


class OnlineASRProcessor:

    SAMPLING_RATE = 16000

    def __init__(
        self,
        asr,
        tokenize_method=None,
        buffer_trimming=("segment", 15),
        logfile=sys.stderr,
    ):
        """
        Initialize OnlineASRProcessor.

        Args:
            asr: WhisperASR object
            tokenize_method: Sentence tokenizer function for the target language.
            Must be a function that takes a list of text as input like MosesSentenceSplitter.
            Can be None if using "segment" buffer trimming option.
            buffer_trimming: Tuple of (option, seconds) where:
            - option: Either "sentence" or "segment"
            - seconds: Number of seconds threshold for buffer trimming
            Default is ("segment", 15)
            logfile: File to store logs

        """
        self.asr = asr
        self.tokenize = tokenize_method
        self.logfile = logfile

        self.init()

        self.buffer_trimming_way, self.buffer_trimming_sec = buffer_trimming

        if self.buffer_trimming_way not in ["sentence", "segment"]:
            raise ValueError("buffer_trimming must be either 'sentence' or 'segment'")
        if self.buffer_trimming_sec <= 0:
            raise ValueError("buffer_trimming_sec must be positive")
        elif self.buffer_trimming_sec > 30:
            logger.warning(
                f"buffer_trimming_sec is set to {self.buffer_trimming_sec}, which is very long. It may cause OOM."
            )

    def init(self, offset=None):
        """run this when starting or restarting processing"""
        self.audio_buffer = np.array([], dtype=np.float32)
        self.transcript_buffer = HypothesisBuffer(logfile=self.logfile)
        self.buffer_time_offset = 0
        if offset is not None:
            self.buffer_time_offset = offset
        self.transcript_buffer.last_commited_time = self.buffer_time_offset
        self.commited = []

    def insert_audio_chunk(self, audio):
        self.audio_buffer = np.append(self.audio_buffer, audio)

    def prompt(self):
        """Returns a tuple: (prompt, context), where "prompt" is a 200-character suffix of commited text that is inside of the scrolled away part of audio buffer.
        "context" is the commited text that is inside the audio buffer. It is transcribed again and skipped. It is returned only for debugging and logging reasons.
        """
        k = max(0, len(self.commited) - 1)
        while k > 0 and self.commited[k - 1][1] > self.buffer_time_offset:
            k -= 1

        p = self.commited[:k]
        p = [t for _, _, t in p]
        prompt = []
        l = 0
        while p and l < 200:  # 200 characters prompt size
            x = p.pop(-1)
            l += len(x) + 1
            prompt.append(x)
        non_prompt = self.commited[k:]
        return self.asr.sep.join(prompt[::-1]), self.asr.sep.join(
            t for _, _, t in non_prompt
        )

    def process_iter(self):
        """Runs on the current audio buffer.
        Returns: a tuple (beg_timestamp, end_timestamp, "text"), or (None, None, "").
        The non-emty text is confirmed (committed) partial transcript.
        """

        prompt, non_prompt = self.prompt()
        logger.debug(f"PROMPT(previous): {prompt}")
        logger.debug(f"CONTEXT: {non_prompt}")
        logger.debug(
            f"transcribing {len(self.audio_buffer)/self.SAMPLING_RATE:2.2f} seconds from {self.buffer_time_offset:2.2f}"
        )
        res = self.asr.transcribe(self.audio_buffer, init_prompt=prompt)

        # transform to [(beg,end,"word1"), ...]
        tsw = self.asr.ts_words(res)
        # insert into HypothesisBuffer
        self.transcript_buffer.insert(tsw, self.buffer_time_offset)
        o = self.transcript_buffer.flush()
        # Completed words
        self.commited.extend(o)
        completed = self.concatenate_tsw(o) # This will be returned at the end of the function
        logger.debug(f">>>>COMPLETE NOW: {completed[2]}")
        ## The rest is incomplete
        the_rest = self.concatenate_tsw(self.transcript_buffer.complete())
        logger.debug(f"INCOMPLETE: {the_rest[2]}")

        # there is a newly confirmed text

        if self.buffer_trimming_way == "sentence":

            self.chunk_completed_sentence(self.commited)

            

        # TODO: new words in `completed` should not be reterned unless they form a sentence
        # TODO: only complete sentences should go to completed
            

        if len(self.audio_buffer) / self.SAMPLING_RATE > self.buffer_trimming_sec :
                
            if self.buffer_trimming_way == "sentence":
                logger.warning(f"Chunck segment after {self.buffer_trimming_sec} seconds!"
                                " Even if no sentence was found!"
                             )
            
            
            self.chunk_completed_segment(res)
    
       

                # alternative: on any word
                # l = self.buffer_time_offset + len(self.audio_buffer)/self.SAMPLING_RATE - 10
                # let's find commited word that is less
                # k = len(self.commited)-1
                # while k>0 and self.commited[k][1] > l:
                #    k -= 1
                # t = self.commited[k][1]
                # self.chunk_at(t)

        

<<<<<<< HEAD






        return completed

    def chunk_completed_sentence(self, commited_text):
        if commited_text == []:
            return

        sents = self.words_to_sentences(commited_text)
=======
    def chunk_completed_sentence(self):
        if self.commited == []:
            return        
        raw_text = self.asr.sep.join([s[2] for s in self.commited]) 
        logger.debug(f"COMPLETED SENTENCE: {raw_text}")
        sents = self.words_to_sentences(self.commited)
>>>>>>> 6e0f1dda



        if len(sents) < 2:
            logger.debug(f"[Sentence-segmentation] no sentence segmented.")
            return
        


        identified_sentence= "\n    - ".join([f"{s[0]*1000:.0f}-{s[1]*1000:.0f} {s[2]}" for s in sents])
        logger.debug(f"[Sentence-segmentation] identified sentences:\n    - {identified_sentence}")
       

        # we will continue with audio processing at this timestamp
        chunk_at = sents[-2][1]


        self.chunk_at(chunk_at)

    def chunk_completed_segment(self, res):
        if self.commited == []:
            return

        ends = self.asr.segments_end_ts(res)

        t = self.commited[-1][1]

        if len(ends) <= 1:
            logger.debug(f"--- not enough segments to chunk (<=1 words)")
        else:

            e = ends[-2] + self.buffer_time_offset
            while len(ends) > 2 and e > t:
                ends.pop(-1)
                e = ends[-2] + self.buffer_time_offset
            if e <= t:
                logger.debug(f"--- segment chunked at {e:2.2f}")
                self.chunk_at(e)
            else:
                logger.debug(f"--- last segment not within commited area")


    def chunk_at(self, time):
        """trims the hypothesis and audio buffer at "time" """
        logger.debug(f"chunking at {time:2.2f}s")

        logger.debug(
            f"len of audio buffer before chunking is: {len(self.audio_buffer)/self.SAMPLING_RATE:2.2f}s"
            )


        self.transcript_buffer.pop_commited(time)
        cut_seconds = time - self.buffer_time_offset
        self.audio_buffer = self.audio_buffer[int(cut_seconds * self.SAMPLING_RATE) :]
        self.buffer_time_offset = time

        logger.debug(
            f"len of audio buffer is now: {len(self.audio_buffer)/self.SAMPLING_RATE:2.2f}s"
            )

    def words_to_sentences(self, words):
        """Uses self.tokenize for sentence segmentation of words.
        Returns: [(beg,end,"sentence 1"),...]
        """

        cwords = [w for w in words]
        t = self.asr.sep.join(o[2] for o in cwords)
        logger.debug(f"[Sentence-segmentation] Raw Text: {t}")
        s = self.tokenize([t])
        out = []
        while s:
            beg = None
            end = None
            sent = s.pop(0).strip()
            fsent = sent
            while cwords:
                b, e, w = cwords.pop(0)
                w = w.strip()
                if beg is None and sent.startswith(w):
                    beg = b
                elif end is None and sent == w:
                    end = e
                    out.append((beg, end, fsent))
                    break
                sent = sent[len(w) :].strip()
        return out

    def finish(self):
        """Flush the incomplete text when the whole processing ends.
        Returns: the same format as self.process_iter()
        """
        o = self.transcript_buffer.complete()
<<<<<<< HEAD
        f = self.concatenate_tsw(o)
        logger.debug(f"last, noncommited: {f[0]*1000:.0f}-{f[1]*1000:.0f}: {f[2]}")
=======
        f = self.to_flush(o)
        logger.debug(f"last, noncommited: {f[0]*1000:.0f}-{f[1]*1000:.0f}: {f[2][0]*1000:.0f}-{f[1]*1000:.0f}: {f[2]}")
>>>>>>> 6e0f1dda
        self.buffer_time_offset += len(self.audio_buffer) / 16000
        return f

    def concatenate_tsw(
        self,
        tsw,
        sep=None,
        offset=0,
    ):
        # concatenates the timestamped words or sentences into one sequence that is flushed in one line
        # sents: [(beg1, end1, "sentence1"), ...] or [] if empty
        # return: (beg1,end-of-last-sentence,"concatenation of sentences") or (None, None, "") if empty
        if sep is None:
            sep = self.asr.sep
            
        t = sep.join(s[2] for s in tsw)
        if len(tsw) == 0:
            b = None
            e = None
        else:
            b = offset + tsw[0][0]
            e = offset + tsw[-1][1]
        return (b, e, t)


class VACOnlineASRProcessor(OnlineASRProcessor):
    """Wraps OnlineASRProcessor with VAC (Voice Activity Controller).

    It works the same way as OnlineASRProcessor: it receives chunks of audio (e.g. 0.04 seconds),
    it runs VAD and continuously detects whether there is speech or not.
    When it detects end of speech (non-voice for 500ms), it makes OnlineASRProcessor to end the utterance immediately.
    """

    def __init__(self, online_chunk_size, *a, **kw):
        self.online_chunk_size = online_chunk_size

        self.online = OnlineASRProcessor(*a, **kw)

        # VAC:
        import torch

        model, _ = torch.hub.load(repo_or_dir="snakers4/silero-vad", model="silero_vad")
        from src.whisper_streaming.silero_vad_iterator import FixedVADIterator

        self.vac = FixedVADIterator(
            model
        )  # we use the default options there: 500ms silence, 100ms padding, etc.

        self.logfile = self.online.logfile
        self.init()

    def init(self):
        self.online.init()
        self.vac.reset_states()
        self.current_online_chunk_buffer_size = 0

        self.is_currently_final = False

        self.status = None  # or "voice" or "nonvoice"
        self.audio_buffer = np.array([], dtype=np.float32)
        self.buffer_offset = 0  # in frames

    def clear_buffer(self):
        self.buffer_offset += len(self.audio_buffer)
        self.audio_buffer = np.array([], dtype=np.float32)

    def insert_audio_chunk(self, audio):
        res = self.vac(audio)
        self.audio_buffer = np.append(self.audio_buffer, audio)

        if res is not None:
            frame = list(res.values())[0] - self.buffer_offset
            if "start" in res and "end" not in res:
                self.status = "voice"
                send_audio = self.audio_buffer[frame:]
                self.online.init(
                    offset=(frame + self.buffer_offset) / self.SAMPLING_RATE
                )
                self.online.insert_audio_chunk(send_audio)
                self.current_online_chunk_buffer_size += len(send_audio)
                self.clear_buffer()
            elif "end" in res and "start" not in res:
                self.status = "nonvoice"
                send_audio = self.audio_buffer[:frame]
                self.online.insert_audio_chunk(send_audio)
                self.current_online_chunk_buffer_size += len(send_audio)
                self.is_currently_final = True
                self.clear_buffer()
            else:
                beg = res["start"] - self.buffer_offset
                end = res["end"] - self.buffer_offset
                self.status = "nonvoice"
                send_audio = self.audio_buffer[beg:end]
                self.online.init(offset=(beg + self.buffer_offset) / self.SAMPLING_RATE)
                self.online.insert_audio_chunk(send_audio)
                self.current_online_chunk_buffer_size += len(send_audio)
                self.is_currently_final = True
                self.clear_buffer()
        else:
            if self.status == "voice":
                self.online.insert_audio_chunk(self.audio_buffer)
                self.current_online_chunk_buffer_size += len(self.audio_buffer)
                self.clear_buffer()
            else:
                # We keep 1 second because VAD may later find start of voice in it.
                # But we trim it to prevent OOM.
                self.buffer_offset += max(
                    0, len(self.audio_buffer) - self.SAMPLING_RATE
                )
                self.audio_buffer = self.audio_buffer[-self.SAMPLING_RATE :]

    def process_iter(self):
        if self.is_currently_final:
            return self.finish()
        elif (
            self.current_online_chunk_buffer_size
            > self.SAMPLING_RATE * self.online_chunk_size
        ):
            self.current_online_chunk_buffer_size = 0
            ret = self.online.process_iter()
            return ret
        else:
            logger.debug("no online update, only VAD")
            return (None, None, "")

    def finish(self):
        ret = self.online.finish()
        self.current_online_chunk_buffer_size = 0
        self.is_currently_final = False
        return ret<|MERGE_RESOLUTION|>--- conflicted
+++ resolved
@@ -215,30 +215,14 @@
                 # self.chunk_at(t)
 
         
-
-<<<<<<< HEAD
-
-
-
-
-
-
         return completed
 
-    def chunk_completed_sentence(self, commited_text):
-        if commited_text == []:
-            return
-
-        sents = self.words_to_sentences(commited_text)
-=======
     def chunk_completed_sentence(self):
         if self.commited == []:
             return        
         raw_text = self.asr.sep.join([s[2] for s in self.commited]) 
         logger.debug(f"COMPLETED SENTENCE: {raw_text}")
         sents = self.words_to_sentences(self.commited)
->>>>>>> 6e0f1dda
-
 
 
         if len(sents) < 2:
@@ -330,13 +314,8 @@
         Returns: the same format as self.process_iter()
         """
         o = self.transcript_buffer.complete()
-<<<<<<< HEAD
         f = self.concatenate_tsw(o)
-        logger.debug(f"last, noncommited: {f[0]*1000:.0f}-{f[1]*1000:.0f}: {f[2]}")
-=======
-        f = self.to_flush(o)
         logger.debug(f"last, noncommited: {f[0]*1000:.0f}-{f[1]*1000:.0f}: {f[2][0]*1000:.0f}-{f[1]*1000:.0f}: {f[2]}")
->>>>>>> 6e0f1dda
         self.buffer_time_offset += len(self.audio_buffer) / 16000
         return f
 
